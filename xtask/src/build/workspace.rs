use xshell::{cmd, Shell};

pub(crate) fn run(release: bool) -> anyhow::Result<()> {
    let sh = Shell::new()?;
    if release {
        cmd!(
            sh,
            "cargo build --workspace --release --target wasm32-wasip1"
        )
        .read()?;
    } else {
        cmd!(sh, "cargo build --workspace --target wasm32-wasip1").read()?;
    }
    cmd!(sh, "node node_modules/typescript/bin/tsc -p tsconfig.json").read()?;
<<<<<<< HEAD
    sh.copy_file(
        "lib/wasi_snapshot_preview1.command.wasm",
        "node_modules/@golemcloud/jco/lib",
    )?;
    sh.copy_file(
        "lib/wasi_snapshot_preview1.reactor.wasm",
        "node_modules/@golemcloud/jco/lib",
    )?;
=======
>>>>>>> 0bf599f1
    Ok(())
}<|MERGE_RESOLUTION|>--- conflicted
+++ resolved
@@ -12,16 +12,5 @@
         cmd!(sh, "cargo build --workspace --target wasm32-wasip1").read()?;
     }
     cmd!(sh, "node node_modules/typescript/bin/tsc -p tsconfig.json").read()?;
-<<<<<<< HEAD
-    sh.copy_file(
-        "lib/wasi_snapshot_preview1.command.wasm",
-        "node_modules/@golemcloud/jco/lib",
-    )?;
-    sh.copy_file(
-        "lib/wasi_snapshot_preview1.reactor.wasm",
-        "node_modules/@golemcloud/jco/lib",
-    )?;
-=======
->>>>>>> 0bf599f1
     Ok(())
 }