--- conflicted
+++ resolved
@@ -515,11 +515,7 @@
 
       - name: Install required rust crates
         if: ${{ matrix.project.requires-crates != '[]' }}
-<<<<<<< HEAD
-        uses: taiki-e/install-action@537c30d2b45cc3aa3fb35e2bbcfb61ef93fd6f02 # v2
-=======
         uses: taiki-e/install-action@62da238c048aa0f865cc5a322082957d34e7fc1a # v2
->>>>>>> c0a72b5d
         with:
           tool: ${{ join(matrix.project.requires-crates, ',') }}
 
