--- conflicted
+++ resolved
@@ -7,12 +7,8 @@
 
 jobs:
   deploy:
-<<<<<<< HEAD
-    if: false
-=======
     permissions:
       contents: write
->>>>>>> 0bf599f1
     runs-on: ubuntu-20.04
     concurrency:
       group: ${{ github.workflow }}-${{ github.ref }}
