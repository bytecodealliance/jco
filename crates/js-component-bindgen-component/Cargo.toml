--- conflicted
+++ resolved
@@ -15,11 +15,7 @@
 clap = { workspace = true, optional = true }
 js-component-bindgen = { path = "../js-component-bindgen", features = ['raw-bindgen'] }
 wasmtime-environ = { workspace = true, features = ['component-model'] }
-<<<<<<< HEAD
-wit-bindgen = { workspace = true, features = ['default'] }
-=======
 wit-bindgen = { workspace = true }
->>>>>>> aeb42087
 wit-component = { workspace = true }
 wit-parser = { workspace = true }
 indexmap = { workspace = true }
