[package]
name = "js-component-bindgen"
authors = ["Alex Crichton <alex@alexcrichton.com>", "Guy Bedford <gbedford@fastly.com>"]
publish = false

version.workspace = true
edition.workspace = true

[lib]
crate-type = ["lib"]

[features]
raw-bindgen = []

[dependencies]
anyhow = { workspace = true }
heck = { workspace = true }
clap = { workspace = true, optional = true }
wasmtime-environ = { workspace = true, features = ['component-model'] }
<<<<<<< HEAD
wit-bindgen = { workspace = true, features = ['default'] }
=======
wit-bindgen = { workspace = true }
>>>>>>> aeb42087
wit-component = { workspace = true }
wit-parser = { workspace = true }
indexmap = { workspace = true }
base64 = { workspace = true }<|MERGE_RESOLUTION|>--- conflicted
+++ resolved
@@ -17,11 +17,7 @@
 heck = { workspace = true }
 clap = { workspace = true, optional = true }
 wasmtime-environ = { workspace = true, features = ['component-model'] }
-<<<<<<< HEAD
-wit-bindgen = { workspace = true, features = ['default'] }
-=======
 wit-bindgen = { workspace = true }
->>>>>>> aeb42087
 wit-component = { workspace = true }
 wit-parser = { workspace = true }
 indexmap = { workspace = true }
