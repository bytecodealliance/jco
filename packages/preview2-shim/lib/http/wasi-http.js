--- conflicted
+++ resolved
@@ -41,51 +41,7 @@
    * @param {RequestOptions | null} options
    * @returns {FutureIncomingResponse}
    */
-<<<<<<< HEAD
   handle = (requestId, options) => {
-=======
-  handle = (requestId, _options) => {
-    const request = this.requests.get(requestId);
-    if (!request) throw Error("not found!");
-
-    const responseId = this.responseIdBase;
-    this.responseIdBase += 1;
-    const response = new ActiveResponse(responseId);
-
-    const scheme = request.scheme.tag === "HTTP" ? "http://" : "https://";
-
-    const url = scheme + request.authority + request.pathWithQuery;
-    const headers = {
-      "host": request.authority,
-    };
-    if (request.headers) {
-      const requestHeaders = this.fields.get(request.headers);
-      const decoder = new TextDecoder();
-      for (const [key, value] of requestHeaders.fields.entries()) {
-        headers[key] = decoder.decode(value);
-      }
-    }
-    const body =  this.streams.get(request.body);
-
-    const res = http.send({
-      method: request.method.tag,
-      uri: url,
-      headers: headers,
-      params: [],
-      body: body && body.length > 0 ? body : undefined,
-    });
-
-    response.status = res.status;
-    if (res.headers && res.headers.length > 0) {
-      response.headers = this.newFields(res.headers);
-    }
-    const buf = res.body;
-    response.body = this.streamIdBase;
-    this.streamIdBase += 1;
-    this.streams.set(response.body, buf);
-    this.responses.set(responseId, response);
-
->>>>>>> 177f2954
     const futureId = this.futureIdBase;
     this.futureIdBase += 1;
     const future = new ActiveFuture(futureId, requestId, options, null, null);
@@ -103,22 +59,22 @@
       const responseId = this.responseIdBase;
       this.responseIdBase += 1;
       const response = new ActiveResponse(responseId);
-      this.responses.set(responseId, response);
-      future.responseId = responseId;
-  
+
       const scheme = request.scheme.tag === "HTTP" ? "http://" : "https://";
-  
+
       const url = scheme + request.authority + request.pathWithQuery;
-      const headers = new Headers({
+      const headers = {
         "host": request.authority,
-      });
-      if (request.headers && request.headers.size > 0) {
-        for (const [key, value] of request.headers.entries()) {
-          headers.set(key, Array.isArray(value) ? value.join(",") : value)
+      };
+      if (request.headers) {
+        const requestHeaders = this.fields.get(request.headers);
+        const decoder = new TextDecoder();
+        for (const [key, value] of requestHeaders.fields.entries()) {
+          headers[key] = decoder.decode(value);
         }
       }
       const body = this.streams.get(request.body);
-  
+
       console.warn("TEST_74");
 
       const res = http.send({
@@ -130,11 +86,10 @@
       });
 
       response.status = res.status;
-      if (res.headers && res.headers.size > 0) {
-        for (const [key, value] of res.headers) {
-          response.responseHeaders.set(key, [value]);
-        }
+      if (res.headers && res.headers.length > 0) {
+        response.headers = this.newFields(res.headers);
       }
+
       const buf = res.body;
       if (buf) {
         response.body = this.streamIdBase;
@@ -442,6 +397,17 @@
     this.options = options;
     this.responseId = responseId;
     this.pollableId = pollableId;
+  }
+}
+
+class ActiveFields {
+  /** @type {number} */ id;
+  /** @type {Map<string, Uint8Array[]>} */ fields;
+
+  constructor(id, fields) {
+    this.id = id;
+    const encoder = new TextEncoder();
+    this.fields = new Map(fields.map(([k, v]) => [k, encoder.encode(v)]));
   }
 }
 
@@ -473,19 +439,4 @@
   } catch (err) {
     console.error(err);
   }
-<<<<<<< HEAD
-};
-=======
-}
-
-class ActiveFields {
-  /** @type {number} */ id;
-  /** @type {Map<string, Uint8Array[]>} */ fields;
-
-  constructor(id, fields) {
-    this.id = id;
-    const encoder = new TextEncoder();
-    this.fields = new Map(fields.map(([k, v]) => [k, encoder.encode(v)]));
-  }
-}
->>>>>>> 177f2954
+};