{
<<<<<<< HEAD
    "name": "@bytecodealliance/jco",
    "version": "1.11.3",
    "description": "JavaScript tooling for working with WebAssembly Components",
    "homepage": "https://github.com/bytecodealliance/jco#readme",
    "author": "Guy Bedford",
    "contributors": [
        {
            "name": "Guy Bedford"
        },
        {
            "name": "Victor Adossi",
            "email": "vadossi@cosmonic.com"
        }
    ],
    "type": "module",
    "license": "(Apache-2.0 WITH LLVM-exception)",
    "bugs": {
        "url": "https://github.com/bytecodealliance/jco/issues"
=======
  "name": "@bytecodealliance/jco",
  "version": "1.12.0",
  "description": "JavaScript tooling for working with WebAssembly Components",
  "homepage": "https://github.com/bytecodealliance/jco#readme",
  "author": "Guy Bedford",
  "contributors": [
    {
      "name": "Guy Bedford"
>>>>>>> 4fbb8b8b
    },
    "keywords": [
        "Wasm",
        "WebAssembly",
        "Component"
    ],
    "repository": {
        "type": "git",
        "url": "git+https://github.com/bytecodealliance/jco.git"
    },
    "imports": {
        "#ora": {
            "browser": "./src/ora-shim.js",
            "default": "ora"
        }
    },
    "exports": {
        ".": {
            "browser": "./src/browser.js",
            "default": "./src/api.js"
        },
        "./component": {
            "types": "./obj/js-component-bindgen-component.d.ts",
            "default": "./src/browser.js"
        }
    },
    "bin": {
        "jco": "src/jco.js"
    },
    "files": [
        "lib",
        "src",
        "dist",
        "obj/*.core*.wasm",
        "obj/*.js",
        "obj/*.ts",
        "obj/interfaces"
    ],
    "scripts": {
        "build": "cargo xtask build debug",
        "build:release": "cargo xtask build release",
        "build:types:preview2-shim": "npm run build:types:preview2-shim --include-workspace-root",
        "fmt": "prettier . --write",
        "lint": "eslint -c ../../eslint.config.mjs --ext .js src test",
        "lint:fix": "npm run lint -- --fix",
        "test": "vitest run -c test/vitest.ts",
        "test:lts": "vitest run -c test/vitest.lts.ts",
        "prepack": "cargo xtask build release",
        "compile": "tsc --build"
    },
    "dependencies": {
        "@bytecodealliance/componentize-js": "^0.17.0",
        "@bytecodealliance/preview2-shim": "^0.17.2",
        "binaryen": "^123.0.0",
        "chalk-template": "^1",
        "commander": "^12",
        "mkdirp": "^3",
        "ora": "^8",
        "terser": "^5"
    },
    "devDependencies": {
        "@commitlint/config-conventional": "^19.8.1",
        "@tsconfig/node20": "^20.1.6",
        "@types/node": "^22.15.17",
        "@typescript-eslint/eslint-plugin": "^8.2.0",
        "@typescript-eslint/parser": "^8.2.0",
        "commitlint": "^19.8.1",
        "conventional-changelog-conventionalcommits": "^8.0.0",
        "eslint": "^9.9.0",
        "eslint-config-prettier": "^10.1.1",
        "eslint-plugin-prettier": "^5.2.3",
        "mime": "^4.0.4",
        "prettier": "^3.5.3",
        "puppeteer": "^24.0.1",
        "semver": "^7.7.1",
        "smol-toml": "^1.3.1",
        "typescript": "^5.8.3",
        "vitest": "^3.0.7"
    }
<<<<<<< HEAD
=======
  },
  "bin": {
    "jco": "src/jco.js"
  },
  "files": [
    "lib",
    "src",
    "obj/*.core*.wasm",
    "obj/*.js",
    "obj/*.ts",
    "obj/interfaces"
  ],
  "scripts": {
    "build": "cargo xtask build debug",
    "build:release": "cargo xtask build release",
    "build:types:preview2-shim": "npm run build:types:preview2-shim --include-workspace-root",
    "fmt": "prettier . --write",
    "lint": "eslint -c ../../eslint.config.mjs --ext .js src test",
    "lint:fix": "npm run lint -- --fix",
    "test": "vitest run -c test/vitest.ts",
    "test:lts": "vitest run -c test/vitest.lts.ts",
    "prepack": "cargo xtask build release"
  },
  "dependencies": {
    "@bytecodealliance/componentize-js": "^0.18.3",
    "@bytecodealliance/preview2-shim": "^0.17.2",
    "binaryen": "^123.0.0",
    "chalk-template": "^1",
    "commander": "^12",
    "mkdirp": "^3",
    "ora": "^8",
    "terser": "^5"
  },
  "devDependencies": {
    "@commitlint/config-conventional": "^19.8.1",
    "@types/node": "^22.15.17",
    "@typescript-eslint/eslint-plugin": "^8.2.0",
    "@typescript-eslint/parser": "^8.2.0",
    "commitlint": "^19.8.1",
    "conventional-changelog-conventionalcommits": "^8.0.0",
    "eslint": "^9.9.0",
    "eslint-config-prettier": "^10.1.1",
    "eslint-plugin-prettier": "^5.2.3",
    "mime": "^4.0.4",
    "prettier": "^3.5.3",
    "puppeteer": "^24.0.1",
    "semver": "^7.7.1",
    "smol-toml": "^1.3.1",
    "typescript": "^5.8.3",
    "vitest": "^3.0.7"
  }
>>>>>>> 4fbb8b8b
}<|MERGE_RESOLUTION|>--- conflicted
+++ resolved
@@ -1,24 +1,4 @@
 {
-<<<<<<< HEAD
-    "name": "@bytecodealliance/jco",
-    "version": "1.11.3",
-    "description": "JavaScript tooling for working with WebAssembly Components",
-    "homepage": "https://github.com/bytecodealliance/jco#readme",
-    "author": "Guy Bedford",
-    "contributors": [
-        {
-            "name": "Guy Bedford"
-        },
-        {
-            "name": "Victor Adossi",
-            "email": "vadossi@cosmonic.com"
-        }
-    ],
-    "type": "module",
-    "license": "(Apache-2.0 WITH LLVM-exception)",
-    "bugs": {
-        "url": "https://github.com/bytecodealliance/jco/issues"
-=======
   "name": "@bytecodealliance/jco",
   "version": "1.12.0",
   "description": "JavaScript tooling for working with WebAssembly Components",
@@ -27,88 +7,41 @@
   "contributors": [
     {
       "name": "Guy Bedford"
->>>>>>> 4fbb8b8b
     },
-    "keywords": [
-        "Wasm",
-        "WebAssembly",
-        "Component"
-    ],
-    "repository": {
-        "type": "git",
-        "url": "git+https://github.com/bytecodealliance/jco.git"
+    {
+      "name": "Victor Adossi",
+      "email": "vadossi@cosmonic.com"
+    }
+  ],
+  "type": "module",
+  "license": "(Apache-2.0 WITH LLVM-exception)",
+  "bugs": {
+    "url": "https://github.com/bytecodealliance/jco/issues"
+  },
+  "keywords": [
+    "Wasm",
+    "WebAssembly",
+    "Component"
+  ],
+  "repository": {
+    "type": "git",
+    "url": "git+https://github.com/bytecodealliance/jco.git"
+  },
+  "imports": {
+    "#ora": {
+      "browser": "./src/ora-shim.js",
+      "default": "ora"
+    }
+  },
+  "exports": {
+    ".": {
+      "browser": "./src/browser.js",
+      "default": "./src/api.js"
     },
-    "imports": {
-        "#ora": {
-            "browser": "./src/ora-shim.js",
-            "default": "ora"
-        }
-    },
-    "exports": {
-        ".": {
-            "browser": "./src/browser.js",
-            "default": "./src/api.js"
-        },
-        "./component": {
-            "types": "./obj/js-component-bindgen-component.d.ts",
-            "default": "./src/browser.js"
-        }
-    },
-    "bin": {
-        "jco": "src/jco.js"
-    },
-    "files": [
-        "lib",
-        "src",
-        "dist",
-        "obj/*.core*.wasm",
-        "obj/*.js",
-        "obj/*.ts",
-        "obj/interfaces"
-    ],
-    "scripts": {
-        "build": "cargo xtask build debug",
-        "build:release": "cargo xtask build release",
-        "build:types:preview2-shim": "npm run build:types:preview2-shim --include-workspace-root",
-        "fmt": "prettier . --write",
-        "lint": "eslint -c ../../eslint.config.mjs --ext .js src test",
-        "lint:fix": "npm run lint -- --fix",
-        "test": "vitest run -c test/vitest.ts",
-        "test:lts": "vitest run -c test/vitest.lts.ts",
-        "prepack": "cargo xtask build release",
-        "compile": "tsc --build"
-    },
-    "dependencies": {
-        "@bytecodealliance/componentize-js": "^0.17.0",
-        "@bytecodealliance/preview2-shim": "^0.17.2",
-        "binaryen": "^123.0.0",
-        "chalk-template": "^1",
-        "commander": "^12",
-        "mkdirp": "^3",
-        "ora": "^8",
-        "terser": "^5"
-    },
-    "devDependencies": {
-        "@commitlint/config-conventional": "^19.8.1",
-        "@tsconfig/node20": "^20.1.6",
-        "@types/node": "^22.15.17",
-        "@typescript-eslint/eslint-plugin": "^8.2.0",
-        "@typescript-eslint/parser": "^8.2.0",
-        "commitlint": "^19.8.1",
-        "conventional-changelog-conventionalcommits": "^8.0.0",
-        "eslint": "^9.9.0",
-        "eslint-config-prettier": "^10.1.1",
-        "eslint-plugin-prettier": "^5.2.3",
-        "mime": "^4.0.4",
-        "prettier": "^3.5.3",
-        "puppeteer": "^24.0.1",
-        "semver": "^7.7.1",
-        "smol-toml": "^1.3.1",
-        "typescript": "^5.8.3",
-        "vitest": "^3.0.7"
+    "./component": {
+      "types": "./obj/js-component-bindgen-component.d.ts",
+      "default": "./src/browser.js"
     }
-<<<<<<< HEAD
-=======
   },
   "bin": {
     "jco": "src/jco.js"
@@ -160,5 +93,4 @@
     "typescript": "^5.8.3",
     "vitest": "^3.0.7"
   }
->>>>>>> 4fbb8b8b
 }